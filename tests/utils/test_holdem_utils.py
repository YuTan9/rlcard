import unittest
from rlcard.games.limitholdem.utils import compare_hands
from rlcard.games.limitholdem.utils import Hand as Hand
''' Combinations selected for testing compare_hands function
Royal straight flush ['CJ', 'CT', 'CQ', 'CK', 'C9', 'C8', 'CA']
Straight flush ['CJ', 'CT', 'CQ', 'CK', 'C9', 'C8', 'C7']
Four of a kind ['CJ', 'SJ', 'HJ', 'BJ', 'C9', 'C8', 'C7'] ['CT', 'ST', 'HT, 'BT', 'CK', 'C8', 'C7']
Fullhouse ['CJ', 'SJ', 'HJ', 'B9', 'C9', 'C8', 'C7'] ['CT', 'ST', 'HT', 'B9', 'C9', 'C8', 'C7'] ['CJ', 'SJ', 'HJ', 'B8', 'C8', 'C5', 'C7']
Flush ['CA', 'CQ', 'CT', 'C8', 'C6', 'C4', 'C2'] ['CA', 'CQ', 'CT', 'C8', 'C7', 'C4', 'C2']
Straigt ['CJ', 'ST', 'HQ', 'BK', 'B9', 'C8', 'C7'] ['CK', 'ST', 'HQ', 'BK', 'B9', 'C8', 'C7']
Three of a kind ['CJ', 'SJ', 'HJ', 'B9', 'C2', 'C7', 'C4'] ['CJ', 'SJ', 'HJ', 'B9', 'C3', 'C8', 'C4'] ['CJ', 'SJ', 'HJ', 'B9', 'C2', 'C8', 'C7'] ['ST', 'ST', 'HT', 'B9', 'C2', 'C8', 'C7']
Two_pairs ['CJ', 'SJ', 'H9', 'B9', 'C2', 'C8', 'C7'] ['CJ', 'SJ', 'H9', 'B9', 'C2', 'C5', 'C7'] ['CJ', 'SJ', 'H9', 'B9', 'C2', 'C8', 'C7']
One_pair ['CJ', 'SJ', 'H9', 'B3', 'C2', 'C8', 'C7'] ['CJ', 'SJ', 'H9', 'B3', 'C2', 'C8', 'C6'] ['CT', 'ST', 'H9', 'B3', 'C2', 'C8', 'C7']
Highcards ['CJ', 'S5', 'H9', 'B4', 'C2', 'C8', 'C7'] ['CJ', 'S5', 'H9', 'B4', 'C3', 'C8', 'C7']
'''
class TestHoldemUtils(unittest.TestCase):

    def test_evaluate_hand_exception(self):

        hand = Hand(['CJ', 'CT', 'CQ', 'CK', 'C9', 'C8'])
        with self.assertRaises(Exception):
            hand.evaluateHand()

    def test_has_high_card_false(self):

        hand = Hand(['CJ', 'CT', 'CQ', 'CK', 'C9', 'C8', 'S3'])
        hand.product = 20
        self.assertEqual(hand._has_high_card(), False)

    def test_compare_hands(self):

        winner = compare_hands( [['CJ', 'SJ', 'H9', 'B3', 'C2', 'C8', 'C7'], ['CQ', 'SQ', 'H9', 'B3', 'C2', 'C8', 'C6']])
        self.assertEqual(winner, [0, 1])
        winner = compare_hands( [['CJ', 'CT', 'CQ', 'CK', 'C9', 'C8', 'C7'], None])
        self.assertEqual(winner, [1, 0])
        winner = compare_hands( [None, ['CJ', 'CT', 'CQ', 'CK', 'C9', 'C8', 'C7']])
        self.assertEqual(winner, [0, 1])
        #straight flush
        hands1 = [['CJ', 'SJ', 'H9', 'B9', 'C2', 'C8', 'C7'],
        ['CJ', 'SJ', 'HT', 'BT', 'C2', 'C8', 'C7'],
        ['CJ', 'SJ', 'HT', 'BT', 'C2', 'C8', 'C7'],
        ['CJ', 'SJ', 'HT', 'BT', 'C2', 'C8', 'C7'],
        ['CJ', 'SJ', 'HT', 'BT', 'C2', 'C8', 'C7']]
        winner = compare_hands(hands1)
        self.assertEqual(winner, [0, 1, 1, 1, 1])
        winner = compare_hands( [['CJ', 'CT', 'CQ', 'CK', 'C9', 'C8', 'C7'], ['CJ', 'CT', 'CQ', 'CK', 'C9', 'C8', 'CA'],
        ['CJ', 'CT', 'CQ', 'CK', 'C9', 'C8', 'C7']])
        self.assertEqual(winner, [0, 1, 0])
        winner = compare_hands( [['CJ', 'CT', 'CQ', 'CK', 'C9', 'C8', 'C7'], ['CJ', 'CT', 'CQ', 'CK', 'C9', 'C8', 'CA'],
        ['CJ', 'CT', 'CQ', 'CK', 'C9', 'C8', 'C7'], None])
        self.assertEqual(winner, [0, 1, 0, 0])
        winner = compare_hands( [['CJ', 'CT', 'CQ', 'CK', 'C9', 'C8', 'CA'], ['CJ', 'CT', 'CQ', 'CK', 'C9', 'C8', 'C7']])
        self.assertEqual(winner, [1, 0])
        winner = compare_hands( [['CJ', 'CT', 'CQ', 'CK', 'C9', 'C8', 'C7'], ['CJ', 'CT', 'CQ', 'CK', 'C9', 'C8', 'C7']])
        self.assertEqual(winner, [1, 1])
        #Compare between different catagories
        winner = compare_hands( [['CJ', 'SJ', 'HJ', 'BJ', 'C9', 'C8', 'C7'], ['CJ', 'CT', 'CQ', 'CK', 'C9', 'C8', 'CA']])
        self.assertEqual(winner, [0, 1])
        winner = compare_hands( [['CJ', 'CT', 'CQ', 'CK', 'C9', 'C8', 'CA'], ['CJ', 'SJ', 'HJ', 'BJ', 'C9', 'C8', 'C7']])
        self.assertEqual(winner, [1, 0])
        winner = compare_hands( [['CJ', 'S5', 'H9', 'B3', 'C2', 'C8', 'C7'], ['HJ', 'S5', 'C9', 'B3', 'H2', 'H8', 'H7']])
        self.assertEqual(winner, [1, 1])
        winner = compare_hands( [['CJ', 'SJ', 'HJ', 'B9', 'C9', 'C8', 'C7'], ['CJ', 'CT', 'CQ', 'CK', 'C9', 'C8', 'CA']])
        self.assertEqual(winner, [0, 1])
        winner = compare_hands( [['CA', 'CQ', 'CT', 'C8', 'C6', 'C4', 'C2'], ['CJ', 'CT', 'CQ', 'CK', 'C9', 'C8', 'CA']])
        self.assertEqual(winner, [0, 1])
        hands2 = [['CJ', 'ST', 'HQ', 'BK', 'B9', 'C8', 'C7'],
        ['CJ', 'CT', 'CQ', 'CK', 'C9', 'C8', 'CA'],
        ['CJ', 'CT', 'CQ', 'CK', 'C9', 'C8', 'CA'],
        ['CJ', 'ST', 'HQ', 'BK', 'B9', 'C8', 'C7']]
        winner = compare_hands(hands2)
        self.assertEqual(winner, [0, 1, 1, 0])
        winner = compare_hands( [['CJ', 'SJ', 'HJ', 'B9', 'C2', 'C8', 'C7'], ['CJ', 'CT', 'CQ', 'CK', 'C9', 'C8', 'CA']])
        self.assertEqual(winner, [0, 1])
        winner = compare_hands( [['CJ', 'SJ', 'H9', 'B9', 'C2', 'C8', 'C7'], ['CJ', 'CT', 'CQ', 'CK', 'C9', 'C8', 'CA']])
        self.assertEqual(winner, [0, 1])
        winner = compare_hands( [['CJ', 'SJ', 'H9', 'B3', 'C2', 'C8', 'C7'], ['CJ', 'CT', 'CQ', 'CK', 'C9', 'C8', 'CA']])
        self.assertEqual(winner, [0, 1])
        winner = compare_hands( [['CJ', 'S5', 'H9', 'B3', 'C2', 'C8', 'C7'], ['CJ', 'CT', 'CQ', 'CK', 'C9', 'C8', 'CA']])
        self.assertEqual(winner, [0, 1])
        #Four of a kind
        winner = compare_hands( [['CJ', 'SJ', 'HJ', 'BJ', 'C9', 'C8', 'C7'], ['CJ', 'SJ', 'HJ', 'BJ', 'C8', 'C3', 'C4']])
        self.assertEqual(winner, [1, 0])
        winner = compare_hands( [['CJ', 'SJ', 'HJ', 'BJ', 'C9', 'C8', 'C7'], ['CJ', 'SJ', 'HJ', 'BJ', 'C9', 'C3', 'C4']])
        self.assertEqual(winner, [1, 1])
        winner = compare_hands( [['CJ', 'SJ', 'HJ', 'BJ', 'C9', 'C8', 'C7'], ['CJ', 'SJ', 'HJ', 'B9', 'C9', 'C8', 'C7']])
        self.assertEqual(winner, [1, 0])
        winner = compare_hands( [['CJ', 'SJ', 'HJ', 'BJ', 'C9', 'C8', 'C7'], ['CA', 'CQ', 'CT', 'C8', 'C6', 'C4', 'C2']])
        self.assertEqual(winner, [1, 0])
        winner = compare_hands( [['CJ', 'SJ', 'HJ', 'BJ', 'C9', 'C8', 'C7'], ['CJ', 'ST', 'HQ', 'BK', 'B9', 'C8', 'C7']])
        self.assertEqual(winner, [1, 0])
        winner = compare_hands( [['CJ', 'SJ', 'HJ', 'BJ', 'C9', 'C8', 'C7'], ['CJ', 'SJ', 'HJ', 'B9', 'C2', 'C8', 'C7']])
        self.assertEqual(winner, [1, 0])
        winner = compare_hands( [['CJ', 'SJ', 'HJ', 'BJ', 'C9', 'C8', 'C7'], ['CJ', 'SJ', 'H9', 'B9', 'C2', 'C8', 'C7']])
        self.assertEqual(winner, [1, 0])
        winner = compare_hands( [['CJ', 'SJ', 'HJ', 'BJ', 'C9', 'C8', 'C7'], ['CJ', 'SJ', 'H9', 'B3', 'C2', 'C8', 'C7']])
        self.assertEqual(winner, [1, 0])
        winner = compare_hands( [['CJ', 'SJ', 'HJ', 'BJ', 'C9', 'C8', 'C7'], ['CJ', 'S5', 'H9', 'B3', 'C2', 'C8', 'C7']])
        self.assertEqual(winner, [1, 0])
        #Fullhouse
        winner = compare_hands( [['CJ', 'SJ', 'HJ', 'B9', 'C9', 'C8', 'C7'], ['CT', 'ST', 'HT', 'B9', 'C9', 'C8', 'C7']])
        self.assertEqual(winner, [1, 0])
        winner = compare_hands( [['CJ', 'SJ', 'HJ', 'B9', 'C9', 'C8', 'C7'], ['CJ', 'SJ', 'HJ', 'B9', 'C9', 'C8', 'C6']])
        self.assertEqual(winner, [1, 1])
        winner = compare_hands( [['CJ', 'SJ', 'HJ', 'B9', 'C9', 'C8', 'C7'], ['CJ', 'SJ', 'HJ', 'B5', 'C5', 'C8', 'C6']])
        self.assertEqual(winner, [1, 0])
        winner = compare_hands( [['CJ', 'SJ', 'HJ', 'B9', 'C9', 'C8', 'C7'], ['CJ', 'SJ', 'HJ', 'BT', 'CT', 'C8', 'C6']])
        self.assertEqual(winner, [0, 1])
        winner = compare_hands( [['CJ', 'SJ', 'HJ', 'B9', 'C9', 'C8', 'C7'], ['CJ', 'SJ', 'HJ', 'B8', 'C8', 'C7', 'C6']])
        self.assertEqual(winner, [1, 0])
        winner = compare_hands( [['CJ', 'SJ', 'HJ', 'B9', 'C9', 'C8', 'C7'], ['CA', 'CQ', 'CT', 'C8', 'C6', 'C4', 'C2']])
        self.assertEqual(winner, [1, 0])
        winner = compare_hands( [['CJ', 'SJ', 'HJ', 'B9', 'C9', 'C8', 'C7'], ['CJ', 'ST', 'HQ', 'BK', 'B9', 'C8', 'C7']])
        self.assertEqual(winner, [1, 0])
        winner = compare_hands( [['CJ', 'SJ', 'HJ', 'B9', 'C9', 'C8', 'C7'], ['CJ', 'SJ', 'HJ', 'B9', 'C2', 'C8', 'C7']])
        self.assertEqual(winner, [1, 0])
        winner = compare_hands( [['CJ', 'SJ', 'HJ', 'B9', 'C9', 'C8', 'C7'], ['CJ', 'SJ', 'H9', 'B9', 'C2', 'C8', 'C7']])
        self.assertEqual(winner, [1, 0])
        winner = compare_hands( [['CJ', 'SJ', 'HJ', 'B9', 'C9', 'C8', 'C7'], ['CJ', 'SJ', 'H9', 'B3', 'C2', 'C8', 'C7']])
        self.assertEqual(winner, [1, 0])
        winner = compare_hands( [['CJ', 'SJ', 'HJ', 'B9', 'C9', 'C8', 'C7'], ['CJ', 'S5', 'H9', 'B3', 'C2', 'C8', 'C7']])
        self.assertEqual(winner, [1, 0])
        #Flush
        winner = compare_hands( [['CA', 'CQ', 'CT', 'C8', 'C6', 'C4', 'C2'], ['CJ', 'ST', 'HQ', 'BK', 'B9', 'C8', 'C7']])
        self.assertEqual(winner, [1, 0])
        winner = compare_hands( [['CA', 'CQ', 'CT', 'C8', 'C6', 'C4', 'C2'], ['CJ', 'SJ', 'HJ', 'B9', 'C2', 'C8', 'C7']])
        self.assertEqual(winner, [1, 0])
        winner = compare_hands( [['CA', 'CQ', 'CT', 'C8', 'C6', 'C4', 'C2'], ['CJ', 'SJ', 'H9', 'B9', 'C2', 'C8', 'C7']])
        self.assertEqual(winner, [1, 0])
        winner = compare_hands( [['CA', 'CQ', 'CT', 'C8', 'C6', 'C4', 'C2'], ['CJ', 'SJ', 'H9', 'B3', 'C2', 'C8', 'C7']])
        self.assertEqual(winner, [1, 0])
        winner = compare_hands( [['CA', 'CQ', 'CT', 'C8', 'C6', 'C4', 'C2'], ['CJ', 'S5', 'H9', 'B3', 'C2', 'C8', 'C7']])
        self.assertEqual(winner, [1, 0])
        #Straight
        winner = compare_hands( [['CJ', 'ST', 'HQ', 'BK', 'B9', 'C8', 'C7'], ['CJ', 'SJ', 'HJ', 'B9', 'C2', 'C8', 'C7']])
        self.assertEqual(winner, [1, 0])
        winner = compare_hands( [['CJ', 'ST', 'HQ', 'BK', 'B9', 'C8', 'C7'], ['CJ', 'SJ', 'H9', 'B9', 'C2', 'C8', 'C7']])
        self.assertEqual(winner, [1, 0])
        winner = compare_hands( [['CJ', 'ST', 'HQ', 'BK', 'B9', 'C8', 'C7'], ['CJ', 'SJ', 'H9', 'B3', 'C2', 'C8', 'C7']])
        self.assertEqual(winner, [1, 0])
        winner = compare_hands( [['CJ', 'ST', 'HQ', 'BK', 'B9', 'C8', 'C7'], ['CJ', 'S5', 'H9', 'B3', 'C2', 'C8', 'C7']])
        self.assertEqual(winner, [1, 0])
        winner = compare_hands( [['CJ', 'SJ', 'HJ', 'B9', 'C2', 'C8', 'C7'], ['CJ', 'SJ', 'H9', 'B9', 'C2', 'C8', 'C7']])
        self.assertEqual(winner, [1, 0])
        winner = compare_hands( [['CJ', 'SJ', 'HJ', 'B9', 'C2', 'C8', 'C7'], ['CJ', 'SJ', 'H9', 'B3', 'C2', 'C8', 'C7']])
        self.assertEqual(winner, [1, 0])
        winner = compare_hands( [['CJ', 'SJ', 'HJ', 'B9', 'C2', 'C8', 'C7'], ['CJ', 'S5', 'H9', 'B3', 'C2', 'C8', 'C7']])
        self.assertEqual(winner, [1, 0])
        #Two pairs
        winner = compare_hands( [['CJ', 'SJ', 'H9', 'B9', 'C2', 'C8', 'C7'], ['CT', 'ST', 'H9', 'B9', 'C2', 'C8', 'C7']])
        self.assertEqual(winner, [1, 0])
        winner = compare_hands( [['CT', 'ST', 'H9', 'B9', 'C2', 'C8', 'C7'], ['CJ', 'SJ', 'H9', 'B9', 'C2', 'C8', 'C7'],
        ['CT', 'ST', 'H9', 'B9', 'C2', 'C8', 'C7']])
        self.assertEqual(winner, [0, 1, 0])
        winner = compare_hands( [['CJ', 'SJ', 'H9', 'B9', 'C2', 'C8', 'C7'], ['CJ', 'SJ', 'HT', 'BT', 'C2', 'C8', 'C7'],
        ['CJ', 'SJ', 'HT', 'BT', 'C2', 'C8', 'C7']])
        self.assertEqual(winner, [0, 1, 1])
        winner = compare_hands( [['CJ', 'SJ', 'H9', 'B9', 'C2', 'C8', 'C7'], ['CJ', 'SJ', 'H9', 'B9', 'C2', 'C5', 'C7']])
        self.assertEqual(winner, [1, 0])
        winner = compare_hands( [['CJ', 'SJ', 'H9', 'B9', 'C2', 'C8', 'C7'], ['CJ', 'SJ', 'H9', 'B9', 'C2', 'C8', 'C5']])
        self.assertEqual(winner, [1, 1])
        winner = compare_hands( [['CJ', 'SJ', 'H9', 'B9', 'C2', 'C8', 'C7'], ['CJ', 'SJ', 'H9', 'B3', 'C2', 'C8', 'C7']])
        self.assertEqual(winner, [1, 0])
        winner = compare_hands( [['CJ', 'SJ', 'H9', 'B9', 'C2', 'C8', 'C7'], ['CJ', 'S5', 'H9', 'B3', 'C2', 'C8', 'C7']])
        self.assertEqual(winner, [1, 0])
        winner = compare_hands( [['CJ', 'SJ', 'H9', 'B3', 'C2', 'C8', 'C7'], ['CJ', 'S5', 'H9', 'B3', 'C2', 'C8', 'C7']])
        self.assertEqual(winner, [1, 0])
        winner = compare_hands( [['CJ', 'SJ', 'HJ', 'BJ', 'C9', 'C8', 'C7'], ['CJ', 'SJ', 'HJ', 'BJ', 'CT', 'B8', 'C7']])
        self.assertEqual(winner, [0, 1])
        winner = compare_hands( [['CT', 'ST', 'HT', 'B9', 'C9', 'C8', 'C7'], ['CJ', 'SJ', 'HJ', 'B9', 'C9', 'C8', 'C7']])
        self.assertEqual(winner, [0, 1])
        winner = compare_hands( [['CJ', 'S5', 'H9', 'B4', 'C2', 'C8', 'C7'], ['CJ', 'S6', 'H9', 'B4', 'C3', 'C8', 'C7']])
        self.assertEqual(winner, [0, 1])
        winner = compare_hands( [['CA', 'CQ', 'CT', 'C8', 'C6', 'C4', 'C2'], ['CA', 'CQ', 'CT', 'C8', 'C7', 'C4', 'C2']])
        self.assertEqual(winner, [0, 1])
        winner = compare_hands( [['CJ', 'ST', 'HQ', 'BK', 'B9', 'C8', 'C7'], ['CK', 'ST', 'HQ', 'BK', 'B9', 'C8', 'C7']])
        self.assertEqual(winner, [1, 0])
        winner = compare_hands( [['CJ', 'SJ', 'HJ', 'B9', 'C2', 'C8', 'C7'], ['ST', 'ST', 'HT', 'B9', 'C2', 'C8', 'C7']])
        self.assertEqual(winner, [1, 0])
        #Three of a kind
        winner = compare_hands( [['CJ', 'SJ', 'HJ', 'B9', 'C2', 'C7', 'C4'], ['CQ', 'SQ', 'HQ', 'B9', 'C3', 'C8', 'C4']])
        self.assertEqual(winner, [0, 1])
        winner = compare_hands( [['CJ', 'SJ', 'HJ', 'B9', 'C2', 'C7', 'C4'], ['CJ', 'SJ', 'HJ', 'BT', 'C3', 'C8', 'C4']])
        self.assertEqual(winner, [0, 1])
        winner = compare_hands( [['CJ', 'SJ', 'HJ', 'B9', 'C2', 'C7', 'C4'], ['CJ', 'SJ', 'HJ', 'B7', 'C3', 'C8', 'C4']])
        self.assertEqual(winner, [1, 0])
        winner = compare_hands( [['CJ', 'SJ', 'HJ', 'B9', 'C2', 'C7', 'C4'], ['CJ', 'SJ', 'HJ', 'B9', 'C3', 'C6', 'C4']])
        self.assertEqual(winner, [1, 0])
        winner = compare_hands( [['CJ', 'SJ', 'HJ', 'B9', 'C2', 'C7', 'C4'], ['CJ', 'SJ', 'HJ', 'B9', 'C3', 'C6', 'C4']])
        self.assertEqual(winner, [1, 0])
        winner = compare_hands( [['CJ', 'SJ', 'HJ', 'B9', 'C2', 'C7', 'C4'], ['CJ', 'SJ', 'HJ', 'B9', 'C3', 'C8', 'C4']])
        self.assertEqual(winner, [0, 1])
        winner = compare_hands( [['CJ', 'SJ', 'HJ', 'B9', 'C2', 'C7', 'C4'], ['CJ', 'SJ', 'HJ', 'B9', 'C3', 'C8', 'C4']])
        self.assertEqual(winner, [0, 1])
        winner = compare_hands( [['CJ', 'SJ', 'H9', 'B9', 'C2', 'C8', 'C7'], ['CJ', 'SJ', 'H6', 'B6', 'C2', 'C8', 'C7']])
        self.assertEqual(winner, [1, 0])
        winner = compare_hands( [['CJ', 'SJ', 'H9', 'B9', 'C2', 'C5', 'C7'], ['CJ', 'SJ', 'H9', 'B9', 'C2', 'C8', 'C7']])
        self.assertEqual(winner, [0, 1])
        winner = compare_hands( [['CJ', 'SJ', 'HJ', 'B9', 'C2', 'C8', 'C4'], ['CJ', 'SJ', 'HJ', 'B9', 'C3', 'C8', 'C4']])
        self.assertEqual(winner, [1, 1])
        #One pair
        winner = compare_hands( [['CJ', 'SJ', 'H9', 'B3', 'C2', 'C8', 'C7'], ['CT', 'ST', 'H9', 'B3', 'C2', 'C8', 'C7']])
        self.assertEqual(winner, [1, 0])
        winner = compare_hands( [['CJ', 'SJ', 'H9', 'B3', 'C2', 'C8', 'C7'], ['CJ', 'SJ', 'H9', 'B3', 'C2', 'C8', 'C6']])
        self.assertEqual(winner, [1, 0])
        winner = compare_hands( [['CJ', 'SJ', 'H9', 'B3', 'C2', 'C8', 'C7'], ['CQ', 'SQ', 'H9', 'B3', 'C2', 'C8', 'C6']])
        self.assertEqual(winner, [0, 1])
        winner = compare_hands( [['CJ', 'SJ', 'HT', 'C8', 'C7', 'B3', 'C2'], ['CJ', 'SJ', 'H9', 'C8', 'C7', 'B3', 'C2']])
        self.assertEqual(winner, [1, 0])
        winner = compare_hands( [['CJ', 'SJ', 'H9', 'C8', 'C7', 'B3', 'C2'], ['CJ', 'SJ', 'HT', 'C8', 'C7', 'B3', 'C2']])
        self.assertEqual(winner, [0, 1])
        winner = compare_hands( [['CJ', 'SJ', 'H9', 'C8', 'C7', 'B3', 'C2'], ['CJ', 'SJ', 'HT', 'C8', 'C7', 'B3', 'C2']])
        self.assertEqual(winner, [0, 1])
        winner = compare_hands( [['CJ', 'SJ', 'H9', 'C8', 'C7', 'B3', 'C2'], ['CJ', 'SJ', 'H9', 'C7', 'C6', 'B3', 'C2']])
        self.assertEqual(winner, [1, 0])
        winner = compare_hands( [['CJ', 'SJ', 'H9', 'C7', 'C6', 'B3', 'C2'], ['CJ', 'SJ', 'H9', 'C8', 'C6', 'B3', 'C2']])
        self.assertEqual(winner, [0, 1])
        winner = compare_hands( [['CJ', 'SJ', 'H9', 'C8', 'C6', 'B3', 'C2'], ['CJ', 'SJ', 'H9', 'C8', 'C7', 'B3', 'C2']])
        self.assertEqual(winner, [0, 1])
        winner = compare_hands( [['CJ', 'SJ', 'H9', 'C8', 'C6', 'B3', 'C2'], ['CJ', 'SJ', 'H9', 'C8', 'C6', 'B3', 'C2']])
        self.assertEqual(winner, [1, 1])
        #high_cards
        winner = compare_hands( [['CK', 'SJ', 'H9', 'C8', 'C6', 'B3', 'C2'], ['CQ', 'SJ', 'H9', 'C8', 'C7', 'B3', 'C2']])
        self.assertEqual(winner, [1, 0])
        winner = compare_hands( [['CQ', 'SJ', 'H9', 'C8', 'C7', 'B3', 'C2'], ['CK', 'SJ', 'H9', 'C8', 'C6', 'B3', 'C2']])
        self.assertEqual(winner, [0, 1])
        winner = compare_hands( [['CK', 'SQ', 'H9', 'C8', 'C7', 'B3', 'C2'], ['CK', 'SJ', 'H9', 'C8', 'C6', 'B3', 'C2']])
        self.assertEqual(winner, [1, 0])
        winner = compare_hands( [['CK', 'SJ', 'H9', 'C8', 'C6', 'B3', 'C2'], ['CK', 'SQ', 'H9', 'C8', 'C7', 'B3', 'C2']])
        self.assertEqual(winner, [0, 1])
        winner = compare_hands( [['CK', 'SJ', 'H9', 'C8', 'C7', 'B3', 'C2'], ['CK', 'SJ', 'H8', 'C7', 'C6', 'B3', 'C2']])
        self.assertEqual(winner, [1, 0])
        winner = compare_hands( [['CK', 'SJ', 'H8', 'C7', 'C6', 'B3', 'C2'], ['CK', 'SJ', 'H9', 'C8', 'C7', 'B3', 'C2']])
        self.assertEqual(winner, [0, 1])
        winner = compare_hands( [['CK', 'SJ', 'H9', 'C8', 'C7', 'B3', 'C2'], ['CK', 'SJ', 'H9', 'C7', 'C6', 'B3', 'C2']])
        self.assertEqual(winner, [1, 0])
        winner = compare_hands( [['CK', 'SJ', 'H9', 'C7', 'C6', 'B3', 'C2'], ['CK', 'SJ', 'H9', 'C8', 'C7', 'B3', 'C2']])
        self.assertEqual(winner, [0, 1])
        winner = compare_hands( [['CK', 'SJ', 'H9', 'C7', 'C6', 'B3', 'C2'], ['CK', 'SJ', 'H9', 'C7', 'C5', 'B3', 'C2']])
        self.assertEqual(winner, [1, 0])
        winner = compare_hands( [['CK', 'SJ', 'H9', 'C7', 'C5', 'B3', 'C2'], ['CK', 'SJ', 'H9', 'C7', 'C6', 'B3', 'C2']])
        self.assertEqual(winner, [0, 1])
        winner = compare_hands( [['CK', 'SJ', 'H9', 'C7', 'C6', 'B3', 'C2'], ['CK', 'SJ', 'H9', 'C7', 'C6', 'B3', 'C2']])
        self.assertEqual(winner, [1, 1])
        winner = compare_hands([['C5', 'S9', 'S6', 'C2', 'CT', 'C7', 'H5'], ['S7', 'SJ', 'S6', 'C2', 'CT', 'C7', 'H5'], None, None, ['H7', 'DJ', 'S6', 'C2', 'CT', 'C7', 'H5'], None])
        self.assertEqual(winner, [0, 1, 0, 0, 1, 0])

        winner = compare_hands([['H3', 'D5', 'S6', 'H9', 'CA', 'HA', 'SA'],   # three of a kind
                                ['H2', 'H3', 'C4', 'D5', 'C6', 'S6', 'ST']])  # straight
        self.assertEqual(winner, [0, 1])

        winner = compare_hands([['H3', 'D5', 'S6', 'H9', 'CA', 'HA', 'SA'],   # three of a kind
                                ['H2', 'H3', 'C4', 'D5', 'CQ', 'SK', 'SA']])  # straight beginning with A
        self.assertEqual(winner, [0, 1])

<<<<<<< HEAD
        winner = compare_hands([['S2', 'D8', 'H8', 'S7', 'S8', 'C8', 'D3'],  # 8-four of a kind, kicker 7
                                ['S2', 'D8', 'H8', 'S9', 'S8', 'C8', 'D3'],  # 8-four of a kind, kicker 9
                                ['H3', 'C3', 'HT', 'S3', 'ST', 'CT', 'D3'],  # 3-four of a kind, kicker T
                                ])
        self.assertEqual(winner, [0, 1, 0])
=======
        winner = compare_hands([['H5', 'HQ', 'C2', 'D3', 'S4', 'S5', 'HT'],   # pair
                                ['D5', 'ST', 'C2', 'D3', 'S4', 'S5', 'HA'],   # A,2,3,4,5
                                ['H6', 'HQ', 'C2', 'D3', 'S4', 'S5', 'HT'],   # 2,3,4,5,6
                                ['H4', 'HQ', 'C2', 'D3', 'S4', 'S5', 'HT'],   # pair
                                ])
        self.assertEqual(winner, [0, 0, 1, 0])

        winner = compare_hands([['D5', 'ST', 'C2', 'D3', 'S4', 'S5', 'HA'],   # A,2,3,4,5
                                ['H6', 'H7', 'CK', 'DQ', 'SJ', 'ST', 'HA'],   # T,J,Q,K,A
                                ['HA', 'HT', 'CK', 'DQ', 'SJ', 'ST', 'DT'],   # T,J,Q,K,A
                                ['H2', 'H3', 'C4', 'D2', 'CQ', 'S2', 'SA'],   # three of a kind
                                ])
        self.assertEqual(winner, [0, 1, 1, 0])

        winner = compare_hands([['H5', 'HQ', 'C2', 'D3', 'S4', 'S5', 'HT'],   # pair
                                ['D5', 'ST', 'S2', 'S3', 'S4', 'S5', 'SA'],   # A,2,3,4,5 suited
                                ['C6', 'HQ', 'C2', 'C3', 'C4', 'C5', 'HT'],   # 2,3,4,5,6 suited
                                ['H7', 'H6', 'C9', 'C3', 'C4', 'C5', 'HT'],   # 3,4,5,6,7 not suited
                                ])
        self.assertEqual(winner, [0, 0, 1, 0])
>>>>>>> 267aa7f7


if __name__ == '__main__':
    unittest.main()<|MERGE_RESOLUTION|>--- conflicted
+++ resolved
@@ -253,13 +253,6 @@
                                 ['H2', 'H3', 'C4', 'D5', 'CQ', 'SK', 'SA']])  # straight beginning with A
         self.assertEqual(winner, [0, 1])
 
-<<<<<<< HEAD
-        winner = compare_hands([['S2', 'D8', 'H8', 'S7', 'S8', 'C8', 'D3'],  # 8-four of a kind, kicker 7
-                                ['S2', 'D8', 'H8', 'S9', 'S8', 'C8', 'D3'],  # 8-four of a kind, kicker 9
-                                ['H3', 'C3', 'HT', 'S3', 'ST', 'CT', 'D3'],  # 3-four of a kind, kicker T
-                                ])
-        self.assertEqual(winner, [0, 1, 0])
-=======
         winner = compare_hands([['H5', 'HQ', 'C2', 'D3', 'S4', 'S5', 'HT'],   # pair
                                 ['D5', 'ST', 'C2', 'D3', 'S4', 'S5', 'HA'],   # A,2,3,4,5
                                 ['H6', 'HQ', 'C2', 'D3', 'S4', 'S5', 'HT'],   # 2,3,4,5,6
@@ -280,7 +273,12 @@
                                 ['H7', 'H6', 'C9', 'C3', 'C4', 'C5', 'HT'],   # 3,4,5,6,7 not suited
                                 ])
         self.assertEqual(winner, [0, 0, 1, 0])
->>>>>>> 267aa7f7
+     
+        winner = compare_hands([['S2', 'D8', 'H8', 'S7', 'S8', 'C8', 'D3'],  # 8-four of a kind, kicker 7
+                                ['S2', 'D8', 'H8', 'S9', 'S8', 'C8', 'D3'],  # 8-four of a kind, kicker 9
+                                ['H3', 'C3', 'HT', 'S3', 'ST', 'CT', 'D3'],  # 3-four of a kind, kicker T
+                                ])
+        self.assertEqual(winner, [0, 1, 0])
 
 
 if __name__ == '__main__':
