''' DQN agent

The code is derived from https://github.com/dennybritz/reinforcement-learning/blob/master/DQN/dqn.py

Copyright (c) 2019 DATA Lab at Texas A&M University
Copyright (c) 2016 Denny Britz

Permission is hereby granted, free of charge, to any person obtaining a copy
of this software and associated documentation files (the "Software"), to deal
in the Software without restriction, including without limitation the rights
to use, copy, modify, merge, publish, distribute, sublicense, and/or sell
copies of the Software, and to permit persons to whom the Software is
furnished to do so, subject to the following conditions:

The above copyright notice and this permission notice shall be included in all
copies or substantial portions of the Software.

THE SOFTWARE IS PROVIDED "AS IS", WITHOUT WARRANTY OF ANY KIND, EXPRESS OR
IMPLIED, INCLUDING BUT NOT LIMITED TO THE WARRANTIES OF MERCHANTABILITY,
FITNESS FOR A PARTICULAR PURPOSE AND NONINFRINGEMENT. IN NO EVENT SHALL THE
AUTHORS OR COPYRIGHT HOLDERS BE LIABLE FOR ANY CLAIM, DAMAGES OR OTHER
LIABILITY, WHETHER IN AN ACTION OF CONTRACT, TORT OR OTHERWISE, ARISING FROM,
OUT OF OR IN CONNECTION WITH THE SOFTWARE OR THE USE OR OTHER DEALINGS IN THE
SOFTWARE.
'''

import numpy as np
import random
import tensorflow as tf
from collections import namedtuple

import rlcard
from rlcard.utils.utils import *

<<<<<<< HEAD
Transition = namedtuple("Transition", ["state", "action", "reward", "next_state", "done"])
=======
Transition = namedtuple('Transition', ['state', 'action', 'reward', 'next_state', 'done'])
>>>>>>> c82e0346

class DQNAgent(object):

    def __init__(self,
                 sess=None,
                 replay_memory_size=20000,
                 replay_memory_init_size=100,
                 update_target_estimator_every=1000,
                 discount_factor=0.99,
                 epsilon_start=1.0,
                 epsilon_end=0.1,
                 epsilon_decay_steps=20000,
                 batch_size=32,
                 action_num=2,
                 state_shape=[2],
                 norm_step=100,
                 mlp_layers=[10,10]):

        '''
        Q-Learning algorithm for off-policy TD control using Function Approximation.
        Finds the optimal greedy policy while following an epsilon-greedy policy.

        Args:
            sess (tf.Session): Tensorflow Session object
            replay_memory_size (int): Size of the replay memory
            replay_memory_init_size (int): Number of random experiences to sampel when initializing 
              the reply memory.
            update_target_estimator_every (int): Copy parameters from the Q estimator to the 
              target estimator every N steps
            discount_factor (float): Gamma discount factor
            epsilon_start (int): Chance to sample a random action when taking an action.
              Epsilon is decayed over time and this is the start value
            epsilon_end (int): The final minimum value of epsilon after decaying is done
            epsilon_decay_steps (int): Number of steps to decay epsilon over
            batch_size (int): Size of batches to sample from the replay memory
            evaluate_every (int): Evaluate every N steps
            action_num (int): the number of the actions
            state_space (list): the space of the state vector
            norm_step (int): the number of the step used form noramlize state
            mlp_layers (list): the layer number and the dimension of each layer in MLP
        '''

        self.sess = sess
        self.replay_memory_init_size = replay_memory_init_size
        self.update_target_estimator_every = update_target_estimator_every
        self.discount_factor = discount_factor
        self.epsilon_decay_steps = epsilon_decay_steps
        self.batch_size = batch_size
        self.action_num = action_num
        self.norm_step = norm_step


        # Total timesteps
        self.total_t = 0

        # Total training step
        self.train_t = 0

        # The epsilon decay scheduler
        self.epsilons = np.linspace(epsilon_start, epsilon_end, epsilon_decay_steps)

        # Create estimators
        self.q_estimator = Estimator(scope="q", action_num=action_num, state_shape=state_shape, mlp_layers=mlp_layers)
        self.target_estimator = Estimator(scope="target_q", action_num=action_num, state_shape=state_shape, mlp_layers=mlp_layers)

        self.sess.run(tf.global_variables_initializer())

        # Create normalizer
        self.normalizer = Normalizer()

        # Create replay memory
        self.memory = Memory(replay_memory_size, batch_size)

    def feed(self, ts):
        ''' Store data in to replay buffer and train the agent. There are two stages.
            In stage 1, populate the Normalizer to calculate mean and std.
            The transition is NOT stored in the memory
            In stage 2, the transition is stored to the memory.

        Args:
            ts (list): a list of 5 elements that represent the transition
        '''

        (state, action, reward, next_state, done) = tuple(ts)
        if self.total_t < self.norm_step:
            self.feed_norm(state)
        else:
            self.feed_memory(state, action, reward, next_state, done)
        self.total_t += 1

    def step(self, state):
        ''' Predict the action for genrating training data

        Args:
            state (numpy.array): current state

        Returns:
            action (int): an action id
        '''

        epsilon = self.epsilons[min(self.total_t, self.epsilon_decay_steps-1)]     
        A = np.ones(self.action_num, dtype=float) * epsilon / self.action_num
        q_values = self.q_estimator.predict(self.sess, np.expand_dims(self.normalizer.normalize(state), 0))[0]
        best_action = np.argmax(q_values)
        A[best_action] += (1.0 - epsilon)
        action = np.random.choice(np.arange(len(A)), p=A)
        return action

    def eval_step(self, state):
        ''' Predict the action for evaluation purpose.

        Args:
            state (numpy.array): current state

        Returns:
            action (state): an action id
        '''

        q_values = self.q_estimator.predict(self.sess, np.expand_dims(self.normalizer.normalize(state), 0))[0]
        best_action = np.argmax(q_values)
        return best_action

    def train(self):
        ''' Train the network
        '''

        state_batch, action_batch, reward_batch, next_state_batch, done_batch = self.memory.sample()
        # Calculate q values and targets (Double DQN)
        q_values_next = self.q_estimator.predict(self.sess, next_state_batch)
        best_actions = np.argmax(q_values_next, axis=1)
        q_values_next_target = self.target_estimator.predict(self.sess, next_state_batch)
        target_batch = reward_batch + np.invert(done_batch).astype(np.float32) * \
            self.discount_factor * q_values_next_target[np.arange(self.batch_size), best_actions]

        # Perform gradient descent update
        state_batch = np.array(state_batch)

        loss = self.q_estimator.update(self.sess, state_batch, action_batch, target_batch)
        print("\rINFO - Step {} loss: {}".format(
                self.train_t, loss), end="")

        # Update the target estimator
        if self.train_t % self.update_target_estimator_every == 0:
            copy_model_parameters(self.sess, self.q_estimator, self.target_estimator)
            print("\nINFO - Copied model parameters to target network.")

        self.train_t += 1

    def feed_norm(self, state):
        ''' Feed state to normalizer to collect statistics

        Args:
            state (numpy.array): the state that will be feed into normalizer
        '''

        self.normalizer.append(state)

    def feed_memory(self, state, action, reward, next_state, done):
        ''' Feed transition to memory

        Args:
            state (numpy.array): the current state
            action (int): the performed action ID
            reward (float): the reward received
            next_state (numpy.array): the next state after performing the action
            done (boolean): whether the episode is finished
        '''

        self.memory.save(self.normalizer.normalize(state), action, reward, self.normalizer.normalize(next_state), done)


class Normalizer(object):
    ''' Normalizer class that tracks the running statistics for normlization
    '''

    def __init__(self):
        ''' Initialize a Normalizer instance.
        '''

        self.mean = None
        self.std = None
        self.state_memory = []
        self.max_size = 1000
        self.length = 0

    def normalize(self, s):
        ''' Normalize the state with the running mean and std.

        Args:
            s (numpy.array): the input state

        Returns:
            a (int):  normalized state
        '''

        self.append(s)
        return (s - self.mean) / (self.std + 1e-8)

    def append(self, s):
        ''' Append a new state and update the running statistics

        Args:
            s (numpy.array): the input state
        '''

        if len(self.state_memory) > self.max_size:
            self.state_memory.pop(0)
        self.state_memory.append(s)
        self.mean = np.mean(self.state_memory, axis=0)
        self.std = np.mean(self.state_memory, axis=0)
        self.length = len(self.state_memory)


class Estimator():
    ''' Q-Value Estimator neural network.
        This network is used for both the Q-Network and the Target Network.
    '''

    def __init__(self, scope="estimator", action_num=2, state_shape=[2], mlp_layers=None):
        ''' Initilalize an Estimator object.

        Args:
            action_num (int): the number output actions
            state_shap (list): the shape of the state space
        '''

        self.scope = scope
        self.action_num = action_num
        self.state_shape = state_shape
        self.mlp_layers = mlp_layers

        # Create a glboal step variable
        self.global_step = tf.Variable(0, name='global_step', trainable=False)

        with tf.variable_scope(scope):
            # Build the graph
            self._build_model()

    def _build_model(self):
        ''' Build an MLP model.
        '''

        # Placeholders for our input
        # Our input are 4 RGB frames of shape 160, 160 each
        input_shape = [None]
        input_shape.extend(self.state_shape)
        self.X_pl = tf.placeholder(shape=input_shape, dtype=tf.float32, name="X")
        # The TD target value
        self.y_pl = tf.placeholder(shape=[None], dtype=tf.float32, name="y")
        # Integer id of which action was selected
        self.actions_pl = tf.placeholder(shape=[None], dtype=tf.int32, name="actions")

        batch_size = tf.shape(self.X_pl)[0]

        # Fully connected layers
        fc = tf.contrib.layers.flatten(self.X_pl)
        for dim in self.mlp_layers:
            fc = tf.contrib.layers.fully_connected(fc, dim, activation_fn=tf.tanh)
        self.predictions = tf.contrib.layers.fully_connected(fc, self.action_num, activation_fn=None)

        # Get the predictions for the chosen actions only
        gather_indices = tf.range(batch_size) * tf.shape(self.predictions)[1] + self.actions_pl
        self.action_predictions = tf.gather(tf.reshape(self.predictions, [-1]), gather_indices)

        # Calculate the loss
        self.losses = tf.squared_difference(self.y_pl, self.action_predictions)
        self.loss = tf.reduce_mean(self.losses)

        # Optimizer Parameters from original paper
        self.optimizer = tf.train.AdamOptimizer(learning_rate=0.00005)

        self.train_op = self.optimizer.minimize(self.loss, global_step=tf.contrib.framework.get_global_step())

    def predict(self, sess, s):
        ''' Predicts action values.

        Args:
          sess (tf.Session): Tensorflow Session object
          s (numpy.array): State input of shape [batch_size, 4, 160, 160, 3]

        Returns:
          Tensor of shape [batch_size, NUM_VALID_ACTIONS] containing the estimated 
          action values.
        '''
 
        return sess.run(self.predictions, { self.X_pl: s })

    def update(self, sess, s, a, y):
        ''' Updates the estimator towards the given targets.

        Args:
          sess (tf.Session): Tensorflow Session object
          s (list): State input of shape [batch_size, 4, 160, 160, 3]
          a (list): Chosen actions of shape [batch_size]
          y (list): Targets of shape [batch_size]

        Returns:
          The calculated loss on the batch.
        '''

        feed_dict = { self.X_pl: s, self.y_pl: y, self.actions_pl: a }
        global_step, _, loss = sess.run(
                [tf.contrib.framework.get_global_step(), self.train_op, self.loss],
                    feed_dict)
        return loss

class Memory(object):
    ''' Memory for saving transitions
    '''

    def __init__(self, memory_size, batch_size):
        ''' Initialize
        Args:
            memory_size (int): the size of the memroy buffer
        '''

        self.memory_size = memory_size
        self.batch_size = batch_size
        self.memory = []

    def save(self, state, action, reward, next_state, done):
        ''' Save transition into memory

        Args:
            state (numpy.array): the current state
            action (int): the performed action ID
            reward (float): the reward received
            next_state (numpy.array): the next state after performing the action
            done (boolean): whether the episode is finished
        '''

        if len(self.memory) == self.memory_size:
            self.memory.pop(0)
        transition = Transition(state, action, reward, next_state, done)
        self.memory.append(transition)

    def sample(self):
        ''' Sample a minibatch from the replay memory

        Returns:
            state_batch (list): a batch of states
            action_batch (list): a batch of actions
            reward_batch (list): a batch of rewards
            next_state_batch (list): a batch of states
            done_batch (list): a batch of dones
        '''

        samples = random.sample(self.memory, self.batch_size)
        return map(np.array, zip(*samples))

        
def copy_model_parameters(sess, estimator1, estimator2):
    ''' Copys the model parameters of one estimator to another.

    Args:
        sess (tf.Session): Tensorflow Session object
        estimator1 (Estimator): Estimator to copy the paramters from
        estimator2 (Estimator): Estimator to copy the parameters to
    '''

    e1_params = [t for t in tf.trainable_variables() if t.name.startswith(estimator1.scope)]
    e1_params = sorted(e1_params, key=lambda v: v.name)
    e2_params = [t for t in tf.trainable_variables() if t.name.startswith(estimator2.scope)]
    e2_params = sorted(e2_params, key=lambda v: v.name)

    update_ops = []
    for e1_v, e2_v in zip(e1_params, e2_params):
        op = e2_v.assign(e1_v)
        update_ops.append(op)

    sess.run(update_ops)
<|MERGE_RESOLUTION|>--- conflicted
+++ resolved
@@ -32,11 +32,9 @@
 import rlcard
 from rlcard.utils.utils import *
 
-<<<<<<< HEAD
-Transition = namedtuple("Transition", ["state", "action", "reward", "next_state", "done"])
-=======
+
 Transition = namedtuple('Transition', ['state', 'action', 'reward', 'next_state', 'done'])
->>>>>>> c82e0346
+
 
 class DQNAgent(object):
 
