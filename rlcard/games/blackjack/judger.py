
<<<<<<< HEAD

class BlackjackJudger(Judger):
=======
class BlackjackJudger(object):
>>>>>>> 48843d58
    def __init__(self):
        ''' Initialize a BlackJack judger class
        '''

        self.rank2score = {"A":10, "2":2, "3":3, "4":4, "5":5, "6":6, "7":7, "8":8, "9":9, "10":10, "J":10, "Q":10, "K":10}

    def judge_round(self, player):
        ''' Judge the target player's status

        Args:
            player (int): target player's id

        Returns:
            status (str): the status of the target player
            score (int): the current score of the player
        '''

        score = self.judge_score(player.hand)
        if score <= 21:
            return "alive", score
        else:
            return "bust", score

    @staticmethod
    def judge_game(game):
        ''' Judge the winner of the game

        Args:
            game (class): target game class
        '''

        if game.player.status == 'bust':
            game.winner['dealer'] = 1
        elif game.dealer.status == 'bust':
            game.winner['player'] = 1
        else:
            if game.player.score > game.dealer.score:
                game.winner['player'] = 1
            elif game.player.score < game.dealer.score:
                game.winner['dealer'] = 1
            else:
                game.winner['dealer'] = 1
                game.winner['player'] = 1

    def judge_score(self, cards):
        ''' Judge the score of a given cards set

        Args:
<<<<<<< HEAD
            cards (list): a list of cards 
=======
            cards (list): a list of cards
>>>>>>> 48843d58

        Returns:
            score (int): the score of the given cards set
        '''

        score = 0
        has_A = 0
        for card in cards:
            card_score = self.rank2score[card.rank]
            score += card_score
            if card.rank == 'A':
                has_A += 1
        if score > 21 and has_A > 0:
            for _ in range(has_A):
                score -= 9
                if score < 21:
                    break
        return score<|MERGE_RESOLUTION|>--- conflicted
+++ resolved
@@ -1,10 +1,5 @@
 
-<<<<<<< HEAD
-
-class BlackjackJudger(Judger):
-=======
 class BlackjackJudger(object):
->>>>>>> 48843d58
     def __init__(self):
         ''' Initialize a BlackJack judger class
         '''
@@ -53,11 +48,7 @@
         ''' Judge the score of a given cards set
 
         Args:
-<<<<<<< HEAD
-            cards (list): a list of cards 
-=======
             cards (list): a list of cards
->>>>>>> 48843d58
 
         Returns:
             score (int): the score of the given cards set
